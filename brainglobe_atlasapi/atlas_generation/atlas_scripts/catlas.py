from pathlib import Path

from brainglobe_atlasapi.atlas_generation.wrapup import wrapup_atlas_from_data

###Metadata
__version__ = 1
ATLAS_NAME = "catlas"
CITATION = "Stolzberg, Daniel et al 2017.https://doi.org/10.1002/cne.24271"
SPECIES = "Felis catus"
ATLAS_LINK = "https://github.com/CerebralSystemsLab/CATLAS"
ORIENTATION = "lps"
ROOT_ID = 999  # Placeholder as no hierarchy is present
RESOLUTION = 500  # um
ATLAS_PACKAGER = "Henry Crosswell"
<<<<<<< HEAD

annotated_volume = None
working_dir = None


=======


>>>>>>> c18a8dbb
def download_resources():
    """
    Download the necessary resources for the atlas.

    If possible, please use the Pooch library to retrieve any resources.
    """
<<<<<<< HEAD
=======

>>>>>>> c18a8dbb
    pass


def retrieve_template_and_reference():
    """
    Retrieve the desired template and reference as two numpy arrays.

    Returns:
<<<<<<< HEAD
        tuple: A tuple containing two numpy arrays.
        The first array is the template volume,
=======
        tuple: A tuple containing two numpy arrays. The first array is the template volume,
>>>>>>> c18a8dbb
        and the second array is the reference volume.
    """
    template = None
    reference = None
    return template, reference


def retrieve_hemisphere_map():
    """
    Retrieve a hemisphere map for the atlas.

    If your atlas is asymmetrical, you may want to use a hemisphere map.
    This is an array in the same shape as your template,
    with 0's marking the left hemisphere, and 1's marking the right.

    If your atlas is symmetrical, ignore this function.

    Returns:
        numpy.array or None: A numpy array representing the hemisphere map,
        or None if the atlas is symmetrical.
    """
    return None


def retrieve_structure_information():
    """
    This function should return a pandas DataFrame
    with information about your atlas.

    The DataFrame should be in the following format:

    ╭─────┬──────────────────┬─────────┬───────────────────┬─────────────────╮
    | id  | name             | acronym | structure_id_path | rgb_triplet     |
    |     |                  |         |                   |                 |
    ├─────┼──────────────────┼─────────┼───────────────────┼─────────────────┤
    | 997 | root             | root    | []                | [255, 255, 255] |
    ├─────┼──────────────────┼─────────┼───────────────────┼─────────────────┤
    | 8   | grps and regions | grey    | [997]             | [191, 218, 227] |
    ├─────┼──────────────────┼─────────┼───────────────────┼─────────────────┤
    | 567 | Cerebrum         | CH      | [997, 8]          | [176, 240, 255] |
    ╰─────┴──────────────────┴─────────┴───────────────────┴─────────────────╯

    Returns:
        pandas.DataFrame: A DataFrame containing the atlas information.
    """
    return None


def retrieve_or_construct_meshes():
    """
    This should return a dict of ids and corresponding paths to mesh files.
    Use packaged mesh files if possible.
    Download or construct mesh files  - use helper function for this
    """
    meshes_dict = {}
    return meshes_dict


### If the code above this line has been filled correctly, nothing needs to be
# edited below (unless variables need to be passed between the functions).
bg_root_dir = Path.home() / "brainglobe_workingdir" / ATLAS_NAME
bg_root_dir.mkdir(exist_ok=True)
download_resources()
template_volume, reference_volume = retrieve_template_and_reference()
hemispheres_stack = retrieve_hemisphere_map()
structures = retrieve_structure_information()
meshes_dict = retrieve_or_construct_meshes()

output_filename = wrapup_atlas_from_data(
    atlas_name=ATLAS_NAME,
    atlas_minor_version=__version__,
    citation=CITATION,
    atlas_link=ATLAS_LINK,
    species=SPECIES,
    resolution=(RESOLUTION,) * 3,
    orientation=ORIENTATION,
    root_id=ROOT_ID,
    reference_stack=template_volume,
    annotation_stack=annotated_volume,
    structures_list=structures,
    meshes_dict=meshes_dict,
    working_dir=working_dir,
    hemispheres_stack=None,
    cleanup_files=False,
    compress=True,
    scale_meshes=True,
)<|MERGE_RESOLUTION|>--- conflicted
+++ resolved
@@ -12,26 +12,17 @@
 ROOT_ID = 999  # Placeholder as no hierarchy is present
 RESOLUTION = 500  # um
 ATLAS_PACKAGER = "Henry Crosswell"
-<<<<<<< HEAD
 
 annotated_volume = None
 working_dir = None
 
 
-=======
-
-
->>>>>>> c18a8dbb
 def download_resources():
     """
     Download the necessary resources for the atlas.
 
     If possible, please use the Pooch library to retrieve any resources.
     """
-<<<<<<< HEAD
-=======
-
->>>>>>> c18a8dbb
     pass
 
 
@@ -40,12 +31,8 @@
     Retrieve the desired template and reference as two numpy arrays.
 
     Returns:
-<<<<<<< HEAD
         tuple: A tuple containing two numpy arrays.
         The first array is the template volume,
-=======
-        tuple: A tuple containing two numpy arrays. The first array is the template volume,
->>>>>>> c18a8dbb
         and the second array is the reference volume.
     """
     template = None
@@ -58,12 +45,14 @@
     Retrieve a hemisphere map for the atlas.
 
     If your atlas is asymmetrical, you may want to use a hemisphere map.
+    If your atlas is asymmetrical, you may want to use a hemisphere map.
     This is an array in the same shape as your template,
     with 0's marking the left hemisphere, and 1's marking the right.
 
     If your atlas is symmetrical, ignore this function.
 
     Returns:
+        numpy.array or None: A numpy array representing the hemisphere map,
         numpy.array or None: A numpy array representing the hemisphere map,
         or None if the atlas is symmetrical.
     """
